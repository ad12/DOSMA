--- conflicted
+++ resolved
@@ -86,7 +86,6 @@
         Returns:
             bool: `True` if scan metadata is valid, `False` otherwise.
         """
-<<<<<<< HEAD
         return True
 
     def get_metadata(self, key: Any, default=None):
@@ -97,39 +96,6 @@
             raise KeyError(f"Metadata '{key}' not found")
         elif metadata is None:
             return default
-=======
-        pass
-
-    def __load_dicom__(self):
-        """Load data from dicom path.
-        """
-        split_by = self.split_by
-
-        dicom_path = self.dicom_path
-
-        if dicom_path is None or not os.path.isdir(dicom_path):
-            raise NotADirectoryError("%s not found" % dicom_path)
-
-        dr = DicomReader()
-
-        self.volumes = dr.load(dicom_path, group_by=split_by, ignore_ext=self.ignore_ext)
-
-        self.ref_dicom = self.volumes[0].headers(flatten=True)[0]
-
-        self.__set_series_number__(self.ref_dicom.SeriesNumber)
-
-    def __set_series_number__(self, sn: int):
-        """Set series number.
-
-        Args:
-            sn (int): Series number.
-        """
-        if self.series_number is not None:
-            assert (
-                self.series_number == sn
-            ), "Series numbers must be identical if loading the same scan"
-            return
->>>>>>> 0b59095f
         else:
             return metadata
 
